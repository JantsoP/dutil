--- conflicted
+++ resolved
@@ -163,12 +163,6 @@
 	return true
 }
 
-<<<<<<< HEAD
-func (sc *Command) HandleCommand(raw string, triggerData *TriggerData, ctx context.Context) (msgs []*discordgo.Message, err error) {
-	parsedData, err := sc.ParseCommand(raw, triggerData)
-	if err != nil {
-		m, err2 := triggerData.Session.ChannelMessageSend(triggerData.Message.ChannelID, "Failed parsing command: "+err.Error())
-=======
 func (sc *Command) StringArgs(detailed bool) string {
 	// Generate arguments
 	argsString := ""
@@ -196,8 +190,8 @@
 	return argsString
 }
 
-func (sc *Command) HandleCommand(raw string, source Source, m *discordgo.MessageCreate, s *discordgo.Session) (msgs []*discordgo.Message, err error) {
-	data, err := sc.ParseCommand(raw, m, s)
+func (sc *Command) HandleCommand(raw string, triggerData *TriggerData, ctx context.Context) (msgs []*discordgo.Message, err error) {
+	parsedData, err := sc.ParseCommand(raw, triggerData)
 	if err != nil {
 		messageContent := "Failed running command: " + err.Error() + "\n" + "Usage: " + sc.StringArgs(true)
 		if sc.LongDescription != "" {
@@ -206,8 +200,7 @@
 			messageContent += "\n" + sc.Description
 		}
 
-		m, err2 := s.ChannelMessageSend(m.ChannelID, messageContent)
->>>>>>> 800c8d25
+		m, err2 := triggerData.Session.ChannelMessageSend(triggerData.Message.ChannelID, "Failed parsing command: "+err.Error())
 		if err2 == nil {
 			return []*discordgo.Message{m}, err
 		}
