--- conflicted
+++ resolved
@@ -174,14 +174,10 @@
 func (sc *Command) HandleCommand(raw string, triggerData *TriggerData, ctx context.Context) (msgs []*discordgo.Message, err error) {
 	parsedData, err := sc.ParseCommand(raw, triggerData)
 	if err != nil {
-<<<<<<< HEAD
-		triggerData.Session.ChannelMessageSend(triggerData.Message.ChannelID, "Failed parsing command: "+err.Error())
-=======
-		m, err2 := s.ChannelMessageSend(m.ChannelID, "Failed parsing command: "+err.Error())
+		m, err2 := triggerData.Session.ChannelMessageSend(triggerData.Message.ChannelID, "Failed parsing command: "+err.Error())
 		if err2 == nil {
 			return []*discordgo.Message{m}, err
 		}
->>>>>>> c81cdec6
 		return nil, err
 	}
 
