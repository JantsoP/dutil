--- conflicted
+++ resolved
@@ -4,12 +4,7 @@
 	"context"
 	"errors"
 	"fmt"
-<<<<<<< HEAD
 	"github.com/bwmarrin/discordgo"
-	"strconv"
-=======
-	"github.com/jonas747/discordgo"
->>>>>>> 9bf34636
 	"strings"
 )
 
