package commandsystem

import (
	"context"
	"errors"
	"fmt"
<<<<<<< HEAD
	"github.com/jonas747/discordgo"
=======
	"github.com/bwmarrin/discordgo"
	"github.com/jonas747/dutil/dstate"
>>>>>>> 7ccc31e5
	"strings"
)

var (
	// Returned if the parameters passed to the command didnt match the command definition
	ErrInvalidParameters   = errors.New("Invalid parameters passed to command, see help for usage")
	ErrDiscordUserNotFound = errors.New("Discord user not found")
)

type CommandHandlerFunc func(raw string, m *discordgo.MessageCreate, s *discordgo.Session)

type TriggerData struct {
	Session *discordgo.Session

	// Nil if dstate is not being used
	DState *dstate.State

	// Message that triggered the command or nil if none
	Message *discordgo.Message
	Source  Source
}

// Represents a command handler to handle commands
type CommandHandler interface {
	// Called to check if the command matched "raw"
	CheckMatch(raw string, triggerData *TriggerData) bool

	// Handle the command itself
	HandleCommand(raw string, triggerData *TriggerData) error

	// Generates help output, maxDepth is how far into container help will go
	GenerateHelp(target string, maxDepth, currentDepth int) string
}

// A general purpose CommandHandler implementation
// With support for aliases, automatically parsed arguments
// with different combos, generated help and optionally ran in dm
//
// Argument combos
// Argument combos are a way to make the order of arguments dynamic, you should be carefull with these
// and not use them for any arguement types that can't be distinguished from eachtother
//
// Say you have a command that takes 2 arguments, a discord user and a number
// since these values can easily be distinguished (UserArgRequireMention is set)
// you can set it up like this:
// arg 0: user arg
// arg 1: number arg
// combos: [][]int{[]int{0,1}, []int{1,0}}
// (the number in combos referrs to the arguement index)
// and now arg 0 will always be a user and and arg 1 will always be a number arg
// no matter the order
// LIMITATIONS TO ARGUMENT COMBOS:
// They need a length difference or one of the differences need to be a number
// What works:
// [string, string] : [string]
// [string, number] : [number, string]
//
// For the below to work you need to have "UserArgRequireMention" set
// otherwise it won't be able to distinguish between them:
// [string, user] : [user, string]
// You can't do:
// [string, string] : [string, string] <- no way to determine what combo is the correct one
type Command struct {
	Name            string   // Name of command, what its called from
	Aliases         []string // Aliases which it can also be called from
	Description     string   // Description shown in non targetted help
	LongDescription string   // Longer description when this command was targetted

	HideFromHelp            bool // Hide it from help
	UserArgRequireMention   bool // Set to require user mention in user mentions, otherwise it will attempt to search
	IgnoreUserNotFoundError bool // Instead of throwing a User not found error, it will ignore it if it's not a required argument

	RunInDm        bool // Run in dms, users can't be provided as arguments then
	IgnoreMentions bool // Will not be triggered by mentions

	Arguments      []*ArgDef // Slice of argument definitions, ctx.Args will always be the same size as this slice (although the data may be nil)
	RequiredArgs   int       // Number of reuquired arguments, ignored if combos is specified
	ArgumentCombos [][]int   // Slice of argument pairs, will override RequiredArgs if specified

	// Run is ran the the command has sucessfully been parsed
	// It returns a reply and an error
	// the reply can have a type of string, *MessageEmbed or error
	Run func(data *ExecData) (interface{}, error)
}

func (sc *Command) GenerateHelp(target string, maxDepth, currentDepth int) string {
	if target != "" {
		if !sc.CheckMatch(target, &TriggerData{Source: SourceHelp}) {
			return ""
		}
	}

	if sc.HideFromHelp {
		return ""
	}

	// Generate aliases
	aliasesString := ""
	if len(sc.Aliases) > 0 {
		for k, v := range sc.Aliases {
			if k != 0 {
				aliasesString += "/"
			}
			aliasesString += v
		}
		aliasesString = " {" + aliasesString + "}"
	}

	// Generate arguments
	argsString := ""
	for k, arg := range sc.Arguments {
		if k < sc.RequiredArgs {
			argsString += fmt.Sprintf(" <%s>", arg.String())
		} else {
			argsString += fmt.Sprintf(" (%s)", arg.String())
		}
	}

	middle := aliasesString + argsString

	// Final format
	fmtName := fmt.Sprintf("%%-%ds", 15-(currentDepth*2))

	out := fmt.Sprintf("%s"+fmtName+"=%-20s : %s", Indent(currentDepth), sc.Name, middle, sc.Description)
	if target != "" && sc.LongDescription != "" {
		out += "\n" + sc.LongDescription
	}
	return out
}

func (sc *Command) CheckMatch(raw string, triggerData *TriggerData) bool {
	// Check if this is a mention and ignore if so
	if triggerData.Source == SourceMention && sc.IgnoreMentions {
		return false
	}

	// Same as above with dm's
	if triggerData.Source == SourceDM && !sc.RunInDm {
		return false
	}

	fields := strings.SplitN(raw, " ", 2)
	if len(fields) < 1 {
		return false
	}

	match := strings.EqualFold(fields[0], sc.Name)
	if !match {
		for _, v := range sc.Aliases {
			if strings.EqualFold(fields[0], v) {
				match = true
				break
			}
		}
	}

	if !match {
		return false
	}

	return true
}

func (sc *Command) HandleCommand(raw string, triggerData *TriggerData) error {
	parsedData, err := sc.ParseCommand(raw, triggerData)
	if err != nil {
		triggerData.Session.ChannelMessageSend(triggerData.Message.ChannelID, "Failed parsing command: "+err.Error())
		return err
	}

	parsedData.Source = triggerData.Source

	if sc.Run == nil {
		return nil
	}

	reply, err := sc.Run(parsedData)
	if reply != nil {
		_, err2 := SendResponseInterface(parsedData, reply)
		if err2 != nil {
			return err2
		}
	}

	// Command error
	if err != nil {
		return err
	}

	return nil
}

type ArgumentType int

const (
	ArgumentString ArgumentType = iota
	ArgumentNumber
	ArgumentUser
)

func (a ArgumentType) String() string {
	switch a {
	case ArgumentString:
		return "String"
	case ArgumentNumber:
		return "Number"
	case ArgumentUser:
		return "@User"
	}
	return "???" // ????
}

type ArgDef struct {
	Name        string
	Description string
	Type        ArgumentType
	Default     interface{}
}

func (a *ArgDef) String() string {
	return a.Name
}

// Holds parsed argument data
type ParsedArgument struct {
	Raw    string
	Parsed interface{}
}

// Helper to convert the data to an int
func (p *ParsedArgument) Int() int {
	val, _ := p.Parsed.(float64)
	return int(val)
}

// Helper to convert the data to a string
func (p *ParsedArgument) Str() string {
	val, _ := p.Parsed.(string)
	return val
}

// Helper to converty tht edata to a float64
func (p *ParsedArgument) Float() float64 {
	val, _ := p.Parsed.(float64)
	return val
}

// Helper to convert the data to a discorduser
func (p *ParsedArgument) DiscordUser() *discordgo.User {
	val, _ := p.Parsed.(*discordgo.User)
	return val
}

type ExecData struct {
	Command CommandHandler
	Source  Source
	Args    []*ParsedArgument

	Session *discordgo.Session
	Message *discordgo.Message
	Guild   *dstate.GuildState
	Channel *dstate.ChannelState

	ctx context.Context
}

// Context returns an always non-nil context
func (e *ExecData) Context() context.Context {
	if e.ctx == nil {
		return context.Background()
	}

	return e.ctx
}

// WithContext Returns a copy of execdata with the context similar to net/http.Request.WithContext
func (e *ExecData) WithContext(ctx context.Context) *ExecData {
	ne := new(ExecData)
	*ne = *e
	ne.ctx = ctx

	return ne
}<|MERGE_RESOLUTION|>--- conflicted
+++ resolved
@@ -4,12 +4,8 @@
 	"context"
 	"errors"
 	"fmt"
-<<<<<<< HEAD
 	"github.com/jonas747/discordgo"
-=======
-	"github.com/bwmarrin/discordgo"
 	"github.com/jonas747/dutil/dstate"
->>>>>>> 7ccc31e5
 	"strings"
 )
 
