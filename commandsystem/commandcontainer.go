--- conflicted
+++ resolved
@@ -93,64 +93,32 @@
 	return false
 }
 
-<<<<<<< HEAD
-func (cc *CommandContainer) HandleCommand(raw string, trigger *TriggerData, ctx context.Context) error {
-=======
-func (cc *CommandContainer) HandleCommand(raw string, source Source, m *discordgo.MessageCreate, s *discordgo.Session) ([]*discordgo.Message, error) {
->>>>>>> e5e94a74
+func (cc *CommandContainer) HandleCommand(raw string, source Source, trigger *TriggerData, ctx context.Context) ([]*discordgo.Message, error) {
 	split := strings.SplitN(raw, " ", 2)
 
 	if len(split) > 1 {
 		for _, v := range cc.Children {
-<<<<<<< HEAD
 			if v.CheckMatch(split[1], trigger) {
-				v.HandleCommand(split[1], trigger, ctx)
-				found = true
-				break
+				return v.HandleCommand(split[1], trigger, ctx)
 			}
 		}
 
-		if !found {
-			if cc.NotFoundHandler != nil {
-				cc.NotFoundHandler.HandleCommand(split[1], trigger, ctx)
-			} else {
-				cc.SendUnknownHelp(trigger.Message, trigger.Session, split[1])
-			}
+		if cc.NotFoundHandler != nil {
+			return cc.NotFoundHandler.HandleCommand(split[1], trigger, ctx)
+		} else {
+			return cc.SendUnknownHelp(trigger.Message, trigger.Session, split[1])
 		}
 	} else {
 		if cc.DefaultHandler != nil {
-			cc.DefaultHandler.HandleCommand("", trigger, ctx)
+			return cc.DefaultHandler.HandleCommand("", trigger, ctx)
 		} else {
-			cc.SendUnknownHelp(trigger.Message, trigger.Session, "")
-=======
-			if v.CheckMatch(split[1], source, m, s) {
-				return v.HandleCommand(split[1], source, m, s)
-			}
-		}
-
-		// Not found
-		if cc.NotFoundHandler != nil {
-			return cc.NotFoundHandler.HandleCommand(split[1], source, m, s)
-		} else {
-			return cc.SendUnknownHelp(m, s, split[1])
-		}
-	} else {
-		if cc.DefaultHandler != nil {
-			return cc.DefaultHandler.HandleCommand("", source, m, s)
-		} else {
-			return cc.SendUnknownHelp(m, s, "")
->>>>>>> e5e94a74
+			return cc.SendUnknownHelp(trigger.Message, trigger.Session, "")
 		}
 	}
 	return nil, nil
 }
 
-<<<<<<< HEAD
-func (cc *CommandContainer) SendUnknownHelp(m *discordgo.Message, s *discordgo.Session, badCmd string) {
-	s.ChannelMessageSend(m.ChannelID, fmt.Sprintf("%s: Unknown subcommand (%q) D: see help for usage.", cc.Name, badCmd))
-=======
-func (cc *CommandContainer) SendUnknownHelp(m *discordgo.MessageCreate, s *discordgo.Session, badCmd string) ([]*discordgo.Message, error) {
+func (cc *CommandContainer) SendUnknownHelp(m *discordgo.Message, s *discordgo.Session, badCmd string) ([]*discordgo.Message, error) {
 	cm, err := s.ChannelMessageSend(m.ChannelID, fmt.Sprintf("%s: Unknown subcommand (%q) D: see help for usage.", cc.Name, badCmd))
 	return []*discordgo.Message{cm}, err
->>>>>>> e5e94a74
 }