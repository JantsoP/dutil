--- conflicted
+++ resolved
@@ -21,27 +21,19 @@
 		return t.Send(data)
 	case string:
 		if t != "" {
-<<<<<<< HEAD
-			return dutil.SplitSendMessage(data.Session, data.Channel.ID(), t)
-=======
 			if escapeEveryoneMention {
 				t = dutil.EscapeEveryoneMention(t)
 			}
-			return dutil.SplitSendMessage(data.Session, data.Channel.ID, t)
->>>>>>> 64213d7b
+			return dutil.SplitSendMessage(data.Session, data.Channel.ID(), t)
 		}
 		return []*discordgo.Message{}, nil
 	case error:
 		if t != nil {
-<<<<<<< HEAD
-			return dutil.SplitSendMessage(data.Session, data.Channel.ID(), t.Error())
-=======
 			m := t.Error()
 			if escapeEveryoneMention {
 				m = dutil.EscapeEveryoneMention(m)
 			}
-			return dutil.SplitSendMessage(data.Session, data.Channel.ID, m)
->>>>>>> 64213d7b
+			return dutil.SplitSendMessage(data.Session, data.Channel.ID(), m)
 		}
 		return []*discordgo.Message{}, nil
 	case *discordgo.MessageEmbed:
