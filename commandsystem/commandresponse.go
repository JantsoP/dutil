package commandsystem

import (
	"errors"
	"fmt"
	"github.com/jonas747/discordgo"
	"github.com/jonas747/dutil"
	"reflect"
	"time"
)

type Response interface {
	// Channel, session, command etc can all be found in this context
	Send(data *ExecData) ([]*discordgo.Message, error)
}

func SendResponseInterface(data *ExecData, reply interface{}, escapeEveryoneMention bool) ([]*discordgo.Message, error) {

	if data.Context().Err() != nil {
		return []*discordgo.Message{}, data.Context().Err()
	}

	switch t := reply.(type) {
	case Response:
		return t.Send(data)
	case string:
		if t != "" {
			if escapeEveryoneMention {
				t = dutil.EscapeEveryoneMention(t)
			}
<<<<<<< HEAD
			return dutil.SplitSendMessage(data.Session, data.Channel.ID(), t)
=======
			return dutil.SplitSendMessageCtx(data.Session, data.ctx, data.Channel.ID, t)
>>>>>>> 25a6143d
		}
		return []*discordgo.Message{}, nil
	case error:
		if t != nil {
			m := t.Error()
			if escapeEveryoneMention {
				m = dutil.EscapeEveryoneMention(m)
			}
<<<<<<< HEAD
			return dutil.SplitSendMessage(data.Session, data.Channel.ID(), m)
=======
			return dutil.SplitSendMessageCtx(data.Session, data.ctx, data.Channel.ID, m)
>>>>>>> 25a6143d
		}
		return []*discordgo.Message{}, nil
	case *discordgo.MessageEmbed:
		m, err := data.Session.ChannelMessageSendEmbed(data.Channel.ID(), t)
		return []*discordgo.Message{m}, err
	}

	return nil, errors.New("Unknown reply type: " + reflect.TypeOf(reply).String() + " (Does not implement Response)")
}

// Temporary response deletes the inner response after Duration
type TemporaryResponse struct {
	Response       interface{}
	Duration       time.Duration
	EscapeEveryone bool
}

func NewTemporaryResponse(d time.Duration, inner interface{}, escapeEveryoneMention bool) *TemporaryResponse {
	return &TemporaryResponse{
		Duration:       d,
		Response:       inner,
		EscapeEveryone: escapeEveryoneMention,
	}
}

func (t *TemporaryResponse) Send(data *ExecData) ([]*discordgo.Message, error) {

	msgs, err := SendResponseInterface(data, t.Response, t.EscapeEveryone)
	if err != nil {
		return nil, err
	}

	time.AfterFunc(t.Duration, func() {
		// do a bulk if 2 or more
		if len(msgs) > 1 {
			ids := make([]string, len(msgs))
			for i, m := range msgs {
				ids[i] = m.ID
			}
			data.Session.ChannelMessagesBulkDelete(data.Channel.ID(), ids)
		} else {
			data.Session.ChannelMessageDelete(data.Channel.ID(), msgs[0].ID)
		}
	})
	return msgs, nil
}

// The FallbackEmbed reponse type will turn the embed into a normal mesasge if there is not enough permissions
// This requires state member tracking enabled
type FallbackEmebd struct {
	*discordgo.MessageEmbed
}

func (fe *FallbackEmebd) Send(data *ExecData) ([]*discordgo.Message, error) {

	channelPerms, err := data.Guild.MemberPermissions(true, data.Channel.ID(), data.State.User(true).ID)
	if err != nil {
		return nil, err
	}

	if channelPerms&discordgo.PermissionEmbedLinks != 0 {
		m, err := data.Session.ChannelMessageSendEmbed(data.Channel.ID(), fe.MessageEmbed)
		if err != nil {
			return nil, err
		}

		return []*discordgo.Message{m}, nil
	}

	content := StringEmbed(fe.MessageEmbed) + "\n*I have no 'embed links' permissions here, this is a fallback. it looks prettier if i have that perm :)*"
<<<<<<< HEAD
	return dutil.SplitSendMessage(data.Session, data.Channel.ID(), content)
=======
	return dutil.SplitSendMessageCtx(data.Session, data.ctx, data.Channel.ID, content)
>>>>>>> 25a6143d
}

func StringEmbed(embed *discordgo.MessageEmbed) string {
	body := ""

	if embed.Author != nil {
		body += embed.Author.Name + "\n"
		body += embed.Author.URL + "\n"
	}

	if embed.Title != "" {
		body += "**" + embed.Title + "**\n"
	}

	if embed.Description != "" {
		body += embed.Description + "\n"
	}
	if body != "" {
		body += "\n"
	}

	for _, v := range embed.Fields {
		body += fmt.Sprintf("**%s**\n%s\n\n", v.Name, v.Value)
	}
	return body
}<|MERGE_RESOLUTION|>--- conflicted
+++ resolved
@@ -28,11 +28,7 @@
 			if escapeEveryoneMention {
 				t = dutil.EscapeEveryoneMention(t)
 			}
-<<<<<<< HEAD
-			return dutil.SplitSendMessage(data.Session, data.Channel.ID(), t)
-=======
-			return dutil.SplitSendMessageCtx(data.Session, data.ctx, data.Channel.ID, t)
->>>>>>> 25a6143d
+			return dutil.SplitSendMessageCtx(data.Session, data.ctx, data.Channel.ID(), t)
 		}
 		return []*discordgo.Message{}, nil
 	case error:
@@ -41,11 +37,7 @@
 			if escapeEveryoneMention {
 				m = dutil.EscapeEveryoneMention(m)
 			}
-<<<<<<< HEAD
-			return dutil.SplitSendMessage(data.Session, data.Channel.ID(), m)
-=======
-			return dutil.SplitSendMessageCtx(data.Session, data.ctx, data.Channel.ID, m)
->>>>>>> 25a6143d
+			return dutil.SplitSendMessageCtx(data.Session, data.ctx, data.Channel.ID(), m)
 		}
 		return []*discordgo.Message{}, nil
 	case *discordgo.MessageEmbed:
@@ -116,11 +108,7 @@
 	}
 
 	content := StringEmbed(fe.MessageEmbed) + "\n*I have no 'embed links' permissions here, this is a fallback. it looks prettier if i have that perm :)*"
-<<<<<<< HEAD
-	return dutil.SplitSendMessage(data.Session, data.Channel.ID(), content)
-=======
-	return dutil.SplitSendMessageCtx(data.Session, data.ctx, data.Channel.ID, content)
->>>>>>> 25a6143d
+	return dutil.SplitSendMessageCtx(data.Session, data.ctx, data.Channel.ID(), content)
 }
 
 func StringEmbed(embed *discordgo.MessageEmbed) string {
