package commandsystem

import (
	"errors"
	"fmt"
	"github.com/jonas747/discordgo"
	"github.com/jonas747/dutil"
	"reflect"
	"time"
)

type Response interface {
	// Channel, session, command etc can all be found in this context
	Send(data *ExecData) ([]*discordgo.Message, error)
}

func SendResponseInterface(data *ExecData, reply interface{}) ([]*discordgo.Message, error) {

	switch t := reply.(type) {
	case Response:
		return t.Send(data)
	case string:
<<<<<<< HEAD
		return dutil.SplitSendMessage(data.Session, data.Channel.Channel.ID, t)
	case error:
		return dutil.SplitSendMessage(data.Session, data.Channel.Channel.ID, t.Error())
=======
		if t != "" {
			return dutil.SplitSendMessage(data.Session, data.Channel.ID, t)
		}
		return []*discordgo.Message{}, nil
	case error:
		if t != nil {
			return dutil.SplitSendMessage(data.Session, data.Channel.ID, t.Error())
		}
		return []*discordgo.Message{}, nil
>>>>>>> c283c07e
	case *discordgo.MessageEmbed:
		m, err := data.Session.ChannelMessageSendEmbed(data.Channel.Channel.ID, t)
		return []*discordgo.Message{m}, err
	}

	return nil, errors.New("Unknown reply type: " + reflect.TypeOf(reply).String() + " (Does not implement Response)")
}

// Temporary response deletes the inner response after Duration
type TemporaryResponse struct {
	Response interface{}
	Duration time.Duration
}

func NewTemporaryResponse(d time.Duration, inner interface{}) *TemporaryResponse {
	return &TemporaryResponse{
		Duration: d,
		Response: inner,
	}
}

func (t *TemporaryResponse) Send(data *ExecData) ([]*discordgo.Message, error) {

	msgs, err := SendResponseInterface(data, t.Response)
	if err != nil {
		return nil, err
	}

	time.AfterFunc(t.Duration, func() {
		// do a bulk if 2 or more
		if len(msgs) > 1 {
			ids := make([]string, len(msgs))
			for i, m := range msgs {
				ids[i] = m.ID
			}
			data.Session.ChannelMessagesBulkDelete(data.Channel.Channel.ID, ids)
		} else {
			data.Session.ChannelMessageDelete(data.Channel.Channel.ID, msgs[0].ID)
		}
	})
	return msgs, nil
}

// The FallbackEmbed reponse type will turn the embed into a normal mesasge if there is not enough permissions
// This requires state member tracking enabled
type FallbackEmebd struct {
	*discordgo.MessageEmbed
}

func (fe *FallbackEmebd) Send(data *ExecData) ([]*discordgo.Message, error) {

	channelPerms, err := data.Guild.MemberPermissions(true, data.Channel.Channel.ID, data.State.User(true).ID)
	if err != nil {
		return nil, err
	}

	if channelPerms&discordgo.PermissionEmbedLinks != 0 {
		m, err := data.Session.ChannelMessageSendEmbed(data.Channel.Channel.ID, fe.MessageEmbed)
		if err != nil {
			return nil, err
		}

		return []*discordgo.Message{m}, nil
	}

	content := StringEmbed(fe.MessageEmbed) + "\n*I have no 'embed links' permissions here, this is a fallback. it looks prettier if i have that perm :)*"
	return dutil.SplitSendMessage(data.Session, data.Channel.Channel.ID, content)
}

func StringEmbed(embed *discordgo.MessageEmbed) string {
	body := ""

	if embed.Author != nil {
		body += embed.Author.Name + "\n"
		body += embed.Author.URL + "\n"
	}

	if embed.Title != "" {
		body += "**" + embed.Title + "**\n"
	}

	if embed.Description != "" {
		body += embed.Description + "\n"
	}
	if body != "" {
		body += "\n"
	}

	for _, v := range embed.Fields {
		body += fmt.Sprintf("**%s**\n%s\n\n", v.Name, v.Value)
	}
	return body
}<|MERGE_RESOLUTION|>--- conflicted
+++ resolved
@@ -20,23 +20,17 @@
 	case Response:
 		return t.Send(data)
 	case string:
-<<<<<<< HEAD
-		return dutil.SplitSendMessage(data.Session, data.Channel.Channel.ID, t)
-	case error:
-		return dutil.SplitSendMessage(data.Session, data.Channel.Channel.ID, t.Error())
-=======
 		if t != "" {
-			return dutil.SplitSendMessage(data.Session, data.Channel.ID, t)
+			return dutil.SplitSendMessage(data.Session, data.Channel.ID(), t)
 		}
 		return []*discordgo.Message{}, nil
 	case error:
 		if t != nil {
-			return dutil.SplitSendMessage(data.Session, data.Channel.ID, t.Error())
+			return dutil.SplitSendMessage(data.Session, data.Channel.ID(), t.Error())
 		}
 		return []*discordgo.Message{}, nil
->>>>>>> c283c07e
 	case *discordgo.MessageEmbed:
-		m, err := data.Session.ChannelMessageSendEmbed(data.Channel.Channel.ID, t)
+		m, err := data.Session.ChannelMessageSendEmbed(data.Channel.ID(), t)
 		return []*discordgo.Message{m}, err
 	}
 
@@ -70,9 +64,9 @@
 			for i, m := range msgs {
 				ids[i] = m.ID
 			}
-			data.Session.ChannelMessagesBulkDelete(data.Channel.Channel.ID, ids)
+			data.Session.ChannelMessagesBulkDelete(data.Channel.ID(), ids)
 		} else {
-			data.Session.ChannelMessageDelete(data.Channel.Channel.ID, msgs[0].ID)
+			data.Session.ChannelMessageDelete(data.Channel.ID(), msgs[0].ID)
 		}
 	})
 	return msgs, nil
@@ -86,13 +80,13 @@
 
 func (fe *FallbackEmebd) Send(data *ExecData) ([]*discordgo.Message, error) {
 
-	channelPerms, err := data.Guild.MemberPermissions(true, data.Channel.Channel.ID, data.State.User(true).ID)
+	channelPerms, err := data.Guild.MemberPermissions(true, data.Channel.ID(), data.State.User(true).ID)
 	if err != nil {
 		return nil, err
 	}
 
 	if channelPerms&discordgo.PermissionEmbedLinks != 0 {
-		m, err := data.Session.ChannelMessageSendEmbed(data.Channel.Channel.ID, fe.MessageEmbed)
+		m, err := data.Session.ChannelMessageSendEmbed(data.Channel.ID(), fe.MessageEmbed)
 		if err != nil {
 			return nil, err
 		}
@@ -101,7 +95,7 @@
 	}
 
 	content := StringEmbed(fe.MessageEmbed) + "\n*I have no 'embed links' permissions here, this is a fallback. it looks prettier if i have that perm :)*"
-	return dutil.SplitSendMessage(data.Session, data.Channel.Channel.ID, content)
+	return dutil.SplitSendMessage(data.Session, data.Channel.ID(), content)
 }
 
 func StringEmbed(embed *discordgo.MessageEmbed) string {
