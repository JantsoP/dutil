--- conflicted
+++ resolved
@@ -128,11 +128,7 @@
 		case ArgumentNumber:
 			val, err = ParseNumber(buf)
 		case ArgumentUser:
-<<<<<<< HEAD
-			if channel == nil || channel.Channel.IsPrivate {
-=======
-			if channel == nil || channel.Type == discordgo.ChannelTypeDM {
->>>>>>> f50f5424
+			if channel == nil || channel.Type() == discordgo.ChannelTypeDM {
 				continue // can't provide users in direct messages
 			}
 			val, err = ParseUser(buf, triggerData.Message, guild, sc.UserArgRequireMention)
