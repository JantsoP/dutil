package commandsystem

import (
	"errors"
	"fmt"
<<<<<<< HEAD
	"github.com/jonas747/discordgo"
=======
	"github.com/bwmarrin/discordgo"
	"github.com/jonas747/dutil/dstate"
>>>>>>> 7ccc31e5
	"strconv"
	"strings"
)

// Parses a command into a ParsedCommand
// Arguments are split at space or you can put arguments inside quotes
// You can escape both space and quotes using '\"' or '\ ' ('\\' to escape the escaping)
// Quotes in the middle of an argument is trated as a normal character and not a seperator
func (sc *Command) ParseCommand(raw string, triggerData *TriggerData) (*ExecData, error) {

	data := &ExecData{
		Session: triggerData.Session,
		Message: triggerData.Message,
		Command: sc,
	}

	// Retrieve guild and channel if possible (session not provided in testing)
	var channel *dstate.ChannelState
	var guild *dstate.GuildState

	if triggerData.DState != nil {
		channel = triggerData.DState.Channel(true, triggerData.Message.ChannelID)
		data.Channel = channel

		guild = channel.Guild
		data.Guild = guild

		guild.RLock()
		defer guild.RUnlock()
	}

	// No arguments needed
	if len(sc.Arguments) < 1 {
		return data, nil
	}

	// Strip away the command name (or alias if that was what triggered it)
	buf := ""
	if sc.Name != "" {
		split := strings.SplitN(raw, " ", 2)
		if len(split) < 1 {
			return nil, errors.New("Command not specified")
		}

		if strings.EqualFold(split[0], strings.ToLower(sc.Name)) {
			buf = raw[len(strings.ToLower(sc.Name)):]
		} else {
			for _, alias := range sc.Aliases {
				if strings.EqualFold(alias, split[0]) {
					buf = raw[len(strings.ToLower(alias)):]
					break
				}
			}
		}
	}

	buf = strings.TrimSpace(buf)
	parsedArgs := make([]*ParsedArgument, len(sc.Arguments))
	for i, v := range sc.Arguments {
		if v.Default != nil {
			parsedArgs[i] = &ParsedArgument{Parsed: v.Default}
		}
	}

	data.Args = parsedArgs

	// No parameters provided, and none required, just handle the mofo
	if buf == "" {
		if sc.RequiredArgs == 0 && len(sc.ArgumentCombos) < 1 {
			return data, nil
		} else {
			if len(sc.ArgumentCombos) < 1 {
				err := sc.ErrMissingArgs(0)
				return nil, err
			}
			return nil, ErrInvalidParameters
		}
	}

	rawArgs := ReadArgs(buf)
	selectedCombo, ok := sc.findCombo(rawArgs)
	if !ok {
		if len(sc.ArgumentCombos) < 1 {
			err := sc.ErrMissingArgs(len(rawArgs))
			return nil, err
		}
		return nil, ErrInvalidParameters
	}

	// Parse the arguments and fill up the PArsedArgs slice
	for k, comboArg := range selectedCombo {
		var val interface{}
		var err error

		buf := rawArgs[k].Raw.Str
		// If last arg att all the remaning rawargs, building up the
		if k == len(selectedCombo)-1 {
			for i := k + 1; i < len(rawArgs); i++ {
				switch rawArgs[i].Raw.Seperator {
				case ArgSeperatorSpace:
					buf += " " + rawArgs[i].Raw.Str
				case ArgSeperatorQuote:
					buf += " \"" + rawArgs[i].Raw.Str + "\""
				}
			}
		}

		switch sc.Arguments[comboArg].Type {
		case ArgumentString:
			val = buf
		case ArgumentNumber:
			val, err = ParseNumber(buf)
		case ArgumentUser:
			if channel == nil || channel.Channel.IsPrivate {
				continue // can't provide users in direct messages
			}
			val, err = ParseUser(buf, triggerData.Message, guild, sc.UserArgRequireMention)
		}

		if err != nil {
			return nil, errors.New("Failed parsing arguments: " + err.Error())
		}

		parsedArgs[comboArg] = &ParsedArgument{
			Raw:    buf,
			Parsed: val,
		}
	}

	return data, nil
}

// Finds a proper argument combo from the provided args
func (sc *Command) findCombo(rawArgs []*MatchedArg) ([]int, bool) {
	// Find a argument combo to match against
	if len(sc.ArgumentCombos) < 1 {
		if sc.RequiredArgs > 0 && len(rawArgs) < sc.RequiredArgs {
			return nil, false
		}

		size := len(rawArgs)
		if size > len(sc.Arguments) {
			size = len(sc.Arguments)
		}

		selectedCombo := make([]int, size)
		for i, _ := range rawArgs {
			if i >= len(sc.Arguments) {
				break
			}

			selectedCombo[i] = i
		}
		return selectedCombo, true
	}

	var selectedCombo []int
	var ok bool

	// Find a possible match
OUTER:
	for _, combo := range sc.ArgumentCombos {
		if len(combo) > len(rawArgs) {
			// No match
			continue
		}

		// See if this combos arguments matches that of the parsed command
		for k, comboArg := range combo {
			arg := sc.Arguments[comboArg]

			if !sc.checkArgumentMatch(rawArgs[k], arg.Type) {
				continue OUTER // No match
			}
		}

		// We got a match, if this match is stronger than the last one set it as selected
		if len(combo) > len(selectedCombo) || !ok {
			selectedCombo = combo
			ok = true
		}
	}

	return selectedCombo, ok
}

func (sc *Command) ErrMissingArgs(provided int) error {
	names := ""
	for i, v := range sc.Arguments {
		if i < provided {
			continue
		}

		if i != provided {
			names += ", "
		}

		if i > sc.RequiredArgs {
			names += "(optional)"
		}
		names += v.Name

	}

	return fmt.Errorf("Missing arguments: %s.", names)
}

func (sc *Command) checkArgumentMatch(raw *MatchedArg, definition ArgumentType) bool {
	switch definition {
	case ArgumentNumber:
		return raw.Type == ArgumentNumber
	case ArgumentUser:
		// Check if a user mention is required
		// Otherwise it can be of any type
		if sc.UserArgRequireMention {
			return raw.Type == ArgumentUser
		} else {
			return true
		}
	case ArgumentString:
		// Both number and user can be a string
		// So it willl always match string no matter what
		return true
	}

	return false
}

func TrimSpaces(buf string) (index int) {
	for k, v := range buf {
		if v != ' ' {
			return k
		}
	}
	return len(buf)
}

type MatchedArg struct {
	Type ArgumentType
	Raw  *RawArg
}

type ArgSeperator int

const (
	ArgSeperatorSpace ArgSeperator = iota
	ArgSeperatorQuote
)

type RawArg struct {
	Str       string
	Seperator ArgSeperator
}

// Reads the command line and seperates it into a slice of strings
// These strings are later processed depending on the argument type they belong to
func ReadArgs(in string) []*MatchedArg {
	rawArgs := make([]*RawArg, 0)

	curBuf := ""
	escape := false
	quoted := false
	for _, r := range in {
		// Apply or remove escape mode
		if r == '\\' {
			if escape {
				escape = false
				curBuf += "\\"
			} else {
				escape = true
			}

			continue
		}

		// Check for other special tokens
		isSpecialToken := false
		if !escape {
			isSpecialToken = true
			switch r {
			case ' ': // Split the args here if it's not quoted
				if curBuf != "" && !quoted {
					rawArgs = append(rawArgs, &RawArg{curBuf, ArgSeperatorSpace})
					curBuf = ""
					quoted = false
				} else if quoted { // If it is quoted proceed as it was a normal rune
					isSpecialToken = false
				}
			case '"':
				// Set quoted mode if at start of arg, split arg if already in quoted mode
				// treat quotes in the middle of arg as normal
				if curBuf == "" && !quoted {
					quoted = true
				} else if quoted {
					rawArgs = append(rawArgs, &RawArg{curBuf, ArgSeperatorQuote})
					curBuf = ""
					quoted = false
				} else {
					isSpecialToken = false
				}
			default:
				isSpecialToken = false
			}
		}

		if !isSpecialToken {
			curBuf += string(r)
		}

		// Reset escape mode
		escape = false
	}

	// Something was left in the buffer just add it to the end
	if curBuf != "" {
		rawArgs = append(rawArgs, &RawArg{curBuf, ArgSeperatorSpace})
	}

	// Match up the arguments to possible datatypes
	// Used when finding the proper combo
	// Only distinguishes between numbers, strings amnd user mentions atm
	// Which means it won't work properly if you have 2 combos
	// where the only differences are string and user
	// it will not work as expected
	out := make([]*MatchedArg, len(rawArgs))
	for i, raw := range rawArgs {
		// Check for number
		_, err := strconv.ParseFloat(raw.Str, 64)
		if err == nil {
			out[i] = &MatchedArg{Type: ArgumentNumber, Raw: raw}
			continue
		}
		if strings.Index(raw.Str, "<@") == 0 {
			if raw.Str[len(raw.Str)-1] == '>' {
				// Mention, so user
				out[i] = &MatchedArg{Type: ArgumentUser, Raw: raw}
				continue
			}
		}
		// Else it could be anything, no definitive answer
		out[i] = &MatchedArg{Type: ArgumentString, Raw: raw}
	}

	return out
}

// Parses a discord user from buf and returns the error if any
func ParseUser(buf string, m *discordgo.Message, guild *dstate.GuildState, requireMention bool) (user *discordgo.User, err error) {
	field := buf
	if strings.Index(buf, "<@") == 0 {
		// Direct mention
		id := field[2 : len(field)-1]
		if id[0] == '!' {
			// Nickname mention
			id = id[1:]
		}

		for _, v := range m.Mentions {
			if id == v.ID {
				user = v
				break
			}
		}
	} else if !requireMention {
		// Search for username
		user, err = FindDiscordUser(field, m, guild)
	}

	if user == nil {
		err = ErrDiscordUserNotFound
	}

	return
}

// Parses a number from buf and returns the end index and error if any
func ParseNumber(buf string) (num float64, err error) {
	num, err = strconv.ParseFloat(buf, 64)
	return
}

var ErrNotLoggedIn = errors.New("Not logged into discord")

func FindDiscordUser(str string, m *discordgo.Message, guild *dstate.GuildState) (*discordgo.User, error) {
	if guild == nil {
		return nil, ErrDiscordUserNotFound
	}

	for _, v := range guild.Members {
		if v.Member == nil {
			continue
		}

		if strings.EqualFold(str, v.Member.User.Username) {
			return v.Member.User, nil
		}
	}

	return nil, ErrDiscordUserNotFound
}<|MERGE_RESOLUTION|>--- conflicted
+++ resolved
@@ -3,12 +3,8 @@
 import (
 	"errors"
 	"fmt"
-<<<<<<< HEAD
 	"github.com/jonas747/discordgo"
-=======
-	"github.com/bwmarrin/discordgo"
 	"github.com/jonas747/dutil/dstate"
->>>>>>> 7ccc31e5
 	"strconv"
 	"strings"
 )
