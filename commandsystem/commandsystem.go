--- conflicted
+++ resolved
@@ -123,26 +123,17 @@
 	// Check if any additional fields were provided to the command, if not just run the default command if possible
 	if commandStr == "" {
 
-<<<<<<< HEAD
 		cs.triggerDefaultHandler(commandStr, triggerData)
-=======
 		didMatch = true
-		cs.triggerDefaultHandler(commandStr, source, m, s)
->>>>>>> e06fe324
 
 		return
 	}
 
 	// Find a handler
 	for _, v := range cs.Commands {
-<<<<<<< HEAD
 		if v.CheckMatch(commandStr, triggerData) {
+			didMatch = true
 			_, err := v.HandleCommand(commandStr, triggerData, context.Background())
-=======
-		if v.CheckMatch(commandStr, source, m, s) {
-			didMatch = true
-			_, err := v.HandleCommand(commandStr, source, m, s)
->>>>>>> e06fe324
 			cs.CheckCommandError(err, m.ChannelID, s)
 			return
 		}
