package commandsystem

import (
	"context"
	"github.com/jonas747/discordgo"
	"github.com/jonas747/dutil"
	"github.com/jonas747/dutil/dstate"
	"log"
	"runtime/debug"
	"strings"
)

type Source int

const (
	SourceMention Source = iota // Command triggered by mention
	SourcePrefix                // Command triggered by prefix
	SourceDM                    // Command in a direct message
	SourceHelp                  // Triggered by help, to check if its matched if a specific command was asked for
)

type System struct {
	Commands []CommandHandler // Registered commands

	DefaultMentionHandler CommandHandler // Called when no other handler is found and the bot is mentioned
	DefaultDMHandler      CommandHandler // Called when no other handler is found this is a dm channel
	DefaultHandler        CommandHandler // Called when no other handler is found and the bot is not mentioned
	Prefix                PrefixProvider // Alternative command prefix

	// If set, called to censor the error output, (such as tokens and whatnot)
	// If not set only the discord auth token will be censored
	CensorError func(err error) string

	IgnoreBots       bool // Set to ignore bots (NewSystem sets it to true)
	SendStackOnPanic bool // Dumps the stack in a chat message when a panic happens in a command handler
	SendError        bool // Set to send error messages that a command handler returned

	State *dstate.State
}

// Returns a system with default configuration
// Will add messagecreate handler if session is not nil
// If prefix is not zero ("") it will also add a SimplePrefixProvider
func NewSystem(session *discordgo.Session, prefix string) *System {
	cs := &System{
		Commands:   make([]CommandHandler, 0),
		IgnoreBots: true,
	}

	if session != nil {
		session.AddHandler(cs.HandleMessageCreate)
	}

	if prefix != "" {
		cs.Prefix = NewSimplePrefixProvider(prefix)
	}
	return cs
}

func (cs *System) RegisterCommands(cmds ...CommandHandler) {
	cs.Commands = append(cs.Commands, cmds...)
}

func (cs *System) HandleMessageCreate(s *discordgo.Session, m *discordgo.MessageCreate) {
	if m.Author != nil && m.Author.Bot {
		return // Ignore bots
	}

	if s.State == nil || s.State.User == nil {
		return // Can't handle message if we don't know our id
	}

	didMatch := false

	// Catch panics so that panics in command handlers does not stop the bot
	defer func() {
		if r := recover(); r != nil {
			stack := string(debug.Stack())
			log.Println("[CommandSystem]: Recovered from panic in CommandHandler:", r, "\n", m.Content, "\n", stack)

			// Only send if panic was caused by handling command
			if didMatch {
				if cs.SendStackOnPanic {
					_, err := dutil.SplitSendMessage(s, m.ChannelID, "Panic when handling Command! ```\n"+stack+"\n```")
					if err != nil {
						log.Println("[CommandSystem]: Failed sending stacktrace", err)
					}
				} else {
					s.ChannelMessageSend(m.ChannelID, "Bot is panicking! Contact the bot owner!")
				}
			}
		}
	}()

	channel := cs.State.Channel(true, m.ChannelID)
	// channel, err := s.State.Channel(m.ChannelID)
	if channel == nil {
		log.Println("[CommandSystem]: Failed getting channel from state")
		return // Need channel to function
	}

	// Check if mention or prefix matches
	commandStr, mention, ok := cs.CheckPrefix(channel.Channel, s, m)

	// No prefix found :'(
	if !ok {
		return
	}

	var source Source
	if mention {
		source = SourceMention
<<<<<<< HEAD
	} else if channel.Channel.IsPrivate {
=======
	} else if channel.Type == discordgo.ChannelTypeDM {
>>>>>>> f50f5424
		source = SourceDM
	} else {
		source = SourcePrefix
	}

	triggerData := &TriggerData{
		Session: s,
		Message: m.Message,
		DState:  cs.State,
		Source:  source,
	}

	// Check if any additional fields were provided to the command, if not just run the default command if possible
	if commandStr == "" {
		didMatch = true
		cs.triggerDefaultHandler(commandStr, triggerData)
		return
	}

	// Find a handler
	for _, v := range cs.Commands {
		if v.CheckMatch(commandStr, triggerData) {
			didMatch = true
			_, err := v.HandleCommand(commandStr, triggerData, context.Background())
			cs.CheckCommandError(err, m.ChannelID, s)
			return
		}
	}

	didMatch = true
	// No handler found, check the default one
	cs.triggerDefaultHandler(commandStr, triggerData)

}

// Trigger the default handler for the appropiate source
func (cs *System) triggerDefaultHandler(cmdStr string, trigger *TriggerData) {

	var err error

	switch trigger.Source {
	case SourceDM:
		if cs.DefaultDMHandler != nil {
			_, err = cs.DefaultDMHandler.HandleCommand(cmdStr, trigger, context.Background())
		}
	case SourceMention:
		if cs.DefaultMentionHandler != nil {
			_, err = cs.DefaultMentionHandler.HandleCommand(cmdStr, trigger, context.Background())
		}
	default:
		if cs.DefaultHandler != nil {
			_, err = cs.DefaultHandler.HandleCommand(cmdStr, trigger, context.Background())
		}
	}

	cs.CheckCommandError(err, trigger.Message.ChannelID, trigger.Session)
}

func (cs *System) CheckPrefix(channel *discordgo.Channel, s *discordgo.Session, m *discordgo.MessageCreate) (cmdStr string, mention bool, ok bool) {

	// DM Handlers require no prefix
	if channel.Type == discordgo.ChannelTypeDM {
		return m.Content, false, true
	}

	// Check for mention
	id := s.State.User.ID
	if strings.Index(m.Content, "<@"+id+">") == 0 { // Normal mention
		ok = true
		mention = true
		cmdStr = strings.Replace(m.Content, "<@"+id+">", "", 1)
	} else if strings.Index(m.Content, "<@!"+id+">") == 0 { // Nickname mention
		ok = true
		mention = true
		cmdStr = strings.Replace(m.Content, "<@!"+id+">", "", 1)
	}

	if ok {
		cmdStr = strings.TrimSpace(cmdStr)
		return
	}

	// Check for custom prefix
	if cs.Prefix == nil {
		return
	}

	prefix := cs.Prefix.GetPrefix(s, m)
	if prefix == "" {
		return // ...
	}

	if strings.Index(m.Content, prefix) == 0 {
		ok = true
		cmdStr = strings.Replace(m.Content, prefix, "", 1)
	}
	return
}

// Generates help for all commands
// Will probably be reworked at one point
func (cs *System) GenerateHelp(target string, depth int) string {
	out := "```ini\n"
	for _, cmd := range cs.Commands {
		help := cmd.GenerateHelp(target, depth, 0)
		if help != "" {
			out += help + "\n"
		}
	}
	return out + "```"
}

// Checks the error output of a command and handles it as appropiate
func (cs *System) CheckCommandError(err error, channel string, s *discordgo.Session) {
	if err != nil {
		if cs.SendError {
			msg := "Command Error"
			if cs.CensorError != nil {
				msg += ": " + cs.CensorError(err)
			} else {
				msg += ": " + strings.Replace(err.Error(), s.Token, "<censored token>", -1)
			}
			dutil.SplitSendMessage(s, channel, msg)
		}
		log.Output(2, "Error handling command: "+err.Error())
	}
}

// Retrieves the prefix that might be different on a per server basis
type PrefixProvider interface {
	GetPrefix(s *discordgo.Session, m *discordgo.MessageCreate) string
}

// Simple Prefix provider for global fixed prefixes
type SimplePrefixProvider struct {
	Prefix string
}

func NewSimplePrefixProvider(prefix string) PrefixProvider {
	return &SimplePrefixProvider{Prefix: prefix}
}

func (pp *SimplePrefixProvider) GetPrefix(s *discordgo.Session, m *discordgo.MessageCreate) string {
	return pp.Prefix
}

func Indent(depth int) string {
	indent := ""
	for i := 0; i < depth; i++ {
		indent += "__"
	}
	return indent
}<|MERGE_RESOLUTION|>--- conflicted
+++ resolved
@@ -110,11 +110,7 @@
 	var source Source
 	if mention {
 		source = SourceMention
-<<<<<<< HEAD
-	} else if channel.Channel.IsPrivate {
-=======
-	} else if channel.Type == discordgo.ChannelTypeDM {
->>>>>>> f50f5424
+	} else if channel.Type() == discordgo.ChannelTypeDM {
 		source = SourceDM
 	} else {
 		source = SourcePrefix
