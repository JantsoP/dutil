--- conflicted
+++ resolved
@@ -1,12 +1,8 @@
 package dutil
 
 import (
-<<<<<<< HEAD
+	"context"
 	"github.com/jonas747/discordgo"
-=======
-	"context"
-	"github.com/bwmarrin/discordgo"
->>>>>>> 25a6143d
 	"strings"
 	"unicode"
 	"unicode/utf8"
