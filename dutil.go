<<<<<<< HEAD
package dutil

// Package dutil provides general discordgo utilities that i find to be reusing across my discord projects

import (
	"github.com/jonas747/discordgo"
)

// Returns all guild members in a guild
// It will make `number of members`/1000 requests to the api
func GetAllGuildMembers(session *discordgo.Session, guilID string) ([]*discordgo.Member, error) {
	var after string
	members := make([]*discordgo.Member, 0)

	for {
		resp, err := session.GuildMembers(guilID, after, 1000)
		if err != nil {
			return nil, err
		}
		members = append(members, resp...)

		if len(resp) < 1000 {
			break // Reached the end
		}

		after = members[len(members)-1].User.ID
	}
	return members, nil
}
=======
package dutil

// Package dutil provides general discordgo utilities that i find to be reusing across my discord projects

import (
	"github.com/bwmarrin/discordgo"
)

// Returns all guild members in a guild
// It will make `number of members`/1000 requests to the api
func GetAllGuildMembers(session *discordgo.Session, guilID string) ([]*discordgo.Member, error) {
	var after string
	members := make([]*discordgo.Member, 0)

	for {
		resp, err := session.GuildMembers(guilID, after, 1000)
		if err != nil {
			return nil, err
		}
		members = append(members, resp...)

		if len(resp) < 1000 {
			break // Reached the end
		}

		after = members[len(members)-1].User.ID
	}
	return members, nil
}
>>>>>>> 6b2107c8
<|MERGE_RESOLUTION|>--- conflicted
+++ resolved
@@ -1,4 +1,3 @@
-<<<<<<< HEAD
 package dutil
 
 // Package dutil provides general discordgo utilities that i find to be reusing across my discord projects
@@ -27,35 +26,4 @@
 		after = members[len(members)-1].User.ID
 	}
 	return members, nil
-}
-=======
-package dutil
-
-// Package dutil provides general discordgo utilities that i find to be reusing across my discord projects
-
-import (
-	"github.com/bwmarrin/discordgo"
-)
-
-// Returns all guild members in a guild
-// It will make `number of members`/1000 requests to the api
-func GetAllGuildMembers(session *discordgo.Session, guilID string) ([]*discordgo.Member, error) {
-	var after string
-	members := make([]*discordgo.Member, 0)
-
-	for {
-		resp, err := session.GuildMembers(guilID, after, 1000)
-		if err != nil {
-			return nil, err
-		}
-		members = append(members, resp...)
-
-		if len(resp) < 1000 {
-			break // Reached the end
-		}
-
-		after = members[len(members)-1].User.ID
-	}
-	return members, nil
-}
->>>>>>> 6b2107c8
+}