<<<<<<< HEAD
package dstate

import (
	"fmt"
	"github.com/jonas747/discordgo"
	"testing"
)

var testState *State

func init() {
	testState = NewState()
	testGuild := createTestGuild("0", "01")
	testState.GuildCreate(false, testGuild)
}

func createTestGuild(gID, cID string) *discordgo.Guild {
	return &discordgo.Guild{
		ID:   gID,
		Name: gID,
		Channels: []*discordgo.Channel{
			&discordgo.Channel{ID: cID, Name: cID},
		},
	}
}

func createTestMessage(mID, cID, content string) *discordgo.Message {
	return &discordgo.Message{ID: mID, Content: content, ChannelID: cID}
}

func genStringIdMap(num int) []string {
	out := make([]string, num)
	for i := 0; i < num; i++ {
		out[i] = fmt.Sprint(i)
	}
	return out
}

func TestGuildCreate(t *testing.T) {
	g := createTestGuild("testguild", "testchan")
	s := NewState()
	s.GuildCreate(true, g)

	// Check if guild got added
	gs := s.Guild(true, "testguild")
	if gs == nil {
		t.Fatal("GuildState is nil")
	}

	// Check if channel got added
	cs := s.Channel(true, "testchan")
	if cs == nil {
		t.Fatal("ChannelState is nil in global map")
	}

	cs = gs.Channel(true, "testchan")
	if cs == nil {
		t.Fatal("ChannelState is nil in guildstate map")
	}
}

func TestGuildDelete(t *testing.T) {
	s := NewState()
	g := createTestGuild("testguild", "testchan")
	s.GuildCreate(true, g)

	s.GuildRemove("testguild")

	// Check if guild got removed
	gs := s.Guild(true, "testguild")
	if gs != nil {
		t.Fatal("GuildState is not nil")
	}

	// Check if channel got removed
	cs := s.Channel(true, "testchan")
	if cs != nil {
		t.Fatal("ChannelState is not nil in global map")
	}
}

func TestMessageCreate(t *testing.T) {
	s := NewState()
	s.MaxChannelMessages = 100
	g := createTestGuild("testguild", "testchan")
	s.GuildCreate(true, g)

	msgEvt1 := &discordgo.MessageCreate{
		Message: createTestMessage("a", "testchan", "Hello there buddy"),
	}
	msgEvt2 := &discordgo.MessageCreate{
		Message: createTestMessage("b", "testchan", "Hello there buddy"),
	}

	cs := s.Channel(true, "testchan")
	if cs == nil {
		t.Fatal("ChannelState is nil")
	}

	s.HandleEvent(nil, msgEvt1)
	s.HandleEvent(nil, msgEvt2)

	if len(cs.Messages) != 2 {
		t.Fatal("Length of messages not 4:", cs.Messages)
	}

	for i := 0; i < 150; i++ {
		s.HandleEvent(nil, &discordgo.MessageCreate{
			Message: createTestMessage(fmt.Sprint(i), "testchan", "HHeyyy"),
		})
	}

	if len(cs.Messages) != 100 {
		t.Fatal("Length of messages not 100:", len(cs.Messages))
	}
}

func BenchmarkMessageCreate(b *testing.B) {
	s := NewState()
	s.MaxChannelMessages = 100

	g := createTestGuild("testguild", "testchan")
	s.GuildCreate(true, g)

	idMap := genStringIdMap(b.N)

	b.ResetTimer()
	for i := 0; i < b.N; i++ {
		msgEvt := &discordgo.MessageCreate{
			Message: createTestMessage(idMap[i], "testchan", "Hello there buddy"),
		}

		s.HandleEvent(nil, msgEvt)
	}
}

func BenchmarkMessageCreateParallel(b *testing.B) {
	s := NewState()
	s.MaxChannelMessages = 100

	g := createTestGuild("testguild", "testchan")
	s.GuildCreate(true, g)

	idMap := genStringIdMap(b.N)

	b.ResetTimer()

	b.RunParallel(func(pb *testing.PB) {
		i := 0
		for pb.Next() {
			msgEvt := &discordgo.MessageCreate{
				Message: createTestMessage(idMap[i], "testchan", "Hello there buddy"),
			}
			s.HandleEvent(nil, msgEvt)
			i++
		}
	})
}

func BenchmarkMessageCreateParallelMultiGuild100(b *testing.B) {
	s := NewState()
	s.MaxChannelMessages = 100

	for i := 0; i < 100; i++ {
		g := createTestGuild("g"+fmt.Sprint(i), fmt.Sprint(i))
		s.GuildCreate(true, g)
	}

	idMap := genStringIdMap(b.N)

	b.ResetTimer()

	b.RunParallel(func(pb *testing.PB) {
		i := 0
		for pb.Next() {
			msgEvt := &discordgo.MessageCreate{
				Message: createTestMessage(idMap[i], idMap[i%100], "Hello there buddy"),
			}
			s.HandleEvent(nil, msgEvt)
			i++
		}
	})
}

// func BenchmarkDGOStateMessageCreatePalellMultiGuild100(b *testing.B) {
// 	s := discordgo.NewState()
// 	s.MaxMessageCount = 100

// 	for i := 0; i < 100; i++ {
// 		g := &discordgo.Guild{
// 			ID: fmt.Sprintf("g%d", i),
// 			Channels: []*discordgo.Channel{
// 				&discordgo.Channel{ID: fmt.Sprint(i), Name: fmt.Sprint(i)},
// 			},
// 		}
// 		s.OnInterface(nil, &discordgo.GuildCreate{g})
// 	}

// 	idMap := genStringIdMap(b.N)

// 	b.ResetTimer()

// 	b.RunParallel(func(pb *testing.PB) {
// 		i := 0
// 		for pb.Next() {
// 			msgEvt := &discordgo.MessageCreate{
// 				Message: createTestMessage(idMap[i], idMap[i%100], "Hello there buddy"),
// 			}
// 			s.OnInterface(nil, msgEvt)
// 			i++
// 		}
// 	})
// }
=======
package dstate

import (
	"fmt"
	"github.com/bwmarrin/discordgo"
	"testing"
)

var testState *State

func init() {
	testState = NewState()
	testGuild := createTestGuild("0", "01")
	testState.GuildCreate(false, testGuild)
}

func createTestGuild(gID, cID string) *discordgo.Guild {
	return &discordgo.Guild{
		ID:   gID,
		Name: gID,
		Channels: []*discordgo.Channel{
			&discordgo.Channel{ID: cID, Name: cID},
		},
	}
}

func createTestMessage(mID, cID, content string) *discordgo.Message {
	return &discordgo.Message{ID: mID, Content: content, ChannelID: cID}
}

func genStringIdMap(num int) []string {
	out := make([]string, num)
	for i := 0; i < num; i++ {
		out[i] = fmt.Sprint(i)
	}
	return out
}

func TestGuildCreate(t *testing.T) {
	g := createTestGuild("testguild", "testchan")
	s := NewState()
	s.GuildCreate(true, g)

	// Check if guild got added
	gs := s.Guild(true, "testguild")
	if gs == nil {
		t.Fatal("GuildState is nil")
	}

	// Check if channel got added
	cs := s.Channel(true, "testchan")
	if cs == nil {
		t.Fatal("ChannelState is nil in global map")
	}

	cs = gs.Channel(true, "testchan")
	if cs == nil {
		t.Fatal("ChannelState is nil in guildstate map")
	}
}

func TestGuildDelete(t *testing.T) {
	s := NewState()
	g := createTestGuild("testguild", "testchan")
	s.GuildCreate(true, g)

	s.GuildRemove("testguild")

	// Check if guild got removed
	gs := s.Guild(true, "testguild")
	if gs != nil {
		t.Fatal("GuildState is not nil")
	}

	// Check if channel got removed
	cs := s.Channel(true, "testchan")
	if cs != nil {
		t.Fatal("ChannelState is not nil in global map")
	}
}

func TestMessageCreate(t *testing.T) {
	s := NewState()
	s.MaxChannelMessages = 100
	g := createTestGuild("testguild", "testchan")
	s.GuildCreate(true, g)

	msgEvt1 := &discordgo.MessageCreate{
		Message: createTestMessage("a", "testchan", "Hello there buddy"),
	}
	msgEvt2 := &discordgo.MessageCreate{
		Message: createTestMessage("b", "testchan", "Hello there buddy"),
	}

	cs := s.Channel(true, "testchan")
	if cs == nil {
		t.Fatal("ChannelState is nil")
	}

	s.HandleEvent(nil, msgEvt1)
	s.HandleEvent(nil, msgEvt2)

	if len(cs.Messages) != 2 {
		t.Fatal("Length of messages not 4:", cs.Messages)
	}

	for i := 0; i < 150; i++ {
		s.HandleEvent(nil, &discordgo.MessageCreate{
			Message: createTestMessage(fmt.Sprint(i), "testchan", "HHeyyy"),
		})
	}

	if len(cs.Messages) != 100 {
		t.Fatal("Length of messages not 100:", len(cs.Messages))
	}
}

func BenchmarkMessageCreate(b *testing.B) {
	s := NewState()
	s.MaxChannelMessages = 100

	g := createTestGuild("testguild", "testchan")
	s.GuildCreate(true, g)

	idMap := genStringIdMap(b.N)

	b.ResetTimer()
	for i := 0; i < b.N; i++ {
		msgEvt := &discordgo.MessageCreate{
			Message: createTestMessage(idMap[i], "testchan", "Hello there buddy"),
		}

		s.HandleEvent(nil, msgEvt)
	}
}

func BenchmarkMessageCreateParallel(b *testing.B) {
	s := NewState()
	s.MaxChannelMessages = 100

	g := createTestGuild("testguild", "testchan")
	s.GuildCreate(true, g)

	idMap := genStringIdMap(b.N)

	b.ResetTimer()

	b.RunParallel(func(pb *testing.PB) {
		i := 0
		for pb.Next() {
			msgEvt := &discordgo.MessageCreate{
				Message: createTestMessage(idMap[i], "testchan", "Hello there buddy"),
			}
			s.HandleEvent(nil, msgEvt)
			i++
		}
	})
}

func BenchmarkMessageCreateParallelMultiGuild100(b *testing.B) {
	s := NewState()
	s.MaxChannelMessages = 100

	for i := 0; i < 100; i++ {
		g := createTestGuild("g"+fmt.Sprint(i), fmt.Sprint(i))
		s.GuildCreate(true, g)
	}

	idMap := genStringIdMap(b.N)

	b.ResetTimer()

	b.RunParallel(func(pb *testing.PB) {
		i := 0
		for pb.Next() {
			msgEvt := &discordgo.MessageCreate{
				Message: createTestMessage(idMap[i], idMap[i%100], "Hello there buddy"),
			}
			s.HandleEvent(nil, msgEvt)
			i++
		}
	})
}

// func BenchmarkDGOStateMessageCreatePalellMultiGuild100(b *testing.B) {
// 	s := discordgo.NewState()
// 	s.MaxMessageCount = 100

// 	for i := 0; i < 100; i++ {
// 		g := &discordgo.Guild{
// 			ID: fmt.Sprintf("g%d", i),
// 			Channels: []*discordgo.Channel{
// 				&discordgo.Channel{ID: fmt.Sprint(i), Name: fmt.Sprint(i)},
// 			},
// 		}
// 		s.OnInterface(nil, &discordgo.GuildCreate{g})
// 	}

// 	idMap := genStringIdMap(b.N)

// 	b.ResetTimer()

// 	b.RunParallel(func(pb *testing.PB) {
// 		i := 0
// 		for pb.Next() {
// 			msgEvt := &discordgo.MessageCreate{
// 				Message: createTestMessage(idMap[i], idMap[i%100], "Hello there buddy"),
// 			}
// 			s.OnInterface(nil, msgEvt)
// 			i++
// 		}
// 	})
// }
>>>>>>> 6b2107c8
<|MERGE_RESOLUTION|>--- conflicted
+++ resolved
@@ -1,4 +1,3 @@
-<<<<<<< HEAD
 package dstate
 
 import (
@@ -211,219 +210,4 @@
 // 			i++
 // 		}
 // 	})
-// }
-=======
-package dstate
-
-import (
-	"fmt"
-	"github.com/bwmarrin/discordgo"
-	"testing"
-)
-
-var testState *State
-
-func init() {
-	testState = NewState()
-	testGuild := createTestGuild("0", "01")
-	testState.GuildCreate(false, testGuild)
-}
-
-func createTestGuild(gID, cID string) *discordgo.Guild {
-	return &discordgo.Guild{
-		ID:   gID,
-		Name: gID,
-		Channels: []*discordgo.Channel{
-			&discordgo.Channel{ID: cID, Name: cID},
-		},
-	}
-}
-
-func createTestMessage(mID, cID, content string) *discordgo.Message {
-	return &discordgo.Message{ID: mID, Content: content, ChannelID: cID}
-}
-
-func genStringIdMap(num int) []string {
-	out := make([]string, num)
-	for i := 0; i < num; i++ {
-		out[i] = fmt.Sprint(i)
-	}
-	return out
-}
-
-func TestGuildCreate(t *testing.T) {
-	g := createTestGuild("testguild", "testchan")
-	s := NewState()
-	s.GuildCreate(true, g)
-
-	// Check if guild got added
-	gs := s.Guild(true, "testguild")
-	if gs == nil {
-		t.Fatal("GuildState is nil")
-	}
-
-	// Check if channel got added
-	cs := s.Channel(true, "testchan")
-	if cs == nil {
-		t.Fatal("ChannelState is nil in global map")
-	}
-
-	cs = gs.Channel(true, "testchan")
-	if cs == nil {
-		t.Fatal("ChannelState is nil in guildstate map")
-	}
-}
-
-func TestGuildDelete(t *testing.T) {
-	s := NewState()
-	g := createTestGuild("testguild", "testchan")
-	s.GuildCreate(true, g)
-
-	s.GuildRemove("testguild")
-
-	// Check if guild got removed
-	gs := s.Guild(true, "testguild")
-	if gs != nil {
-		t.Fatal("GuildState is not nil")
-	}
-
-	// Check if channel got removed
-	cs := s.Channel(true, "testchan")
-	if cs != nil {
-		t.Fatal("ChannelState is not nil in global map")
-	}
-}
-
-func TestMessageCreate(t *testing.T) {
-	s := NewState()
-	s.MaxChannelMessages = 100
-	g := createTestGuild("testguild", "testchan")
-	s.GuildCreate(true, g)
-
-	msgEvt1 := &discordgo.MessageCreate{
-		Message: createTestMessage("a", "testchan", "Hello there buddy"),
-	}
-	msgEvt2 := &discordgo.MessageCreate{
-		Message: createTestMessage("b", "testchan", "Hello there buddy"),
-	}
-
-	cs := s.Channel(true, "testchan")
-	if cs == nil {
-		t.Fatal("ChannelState is nil")
-	}
-
-	s.HandleEvent(nil, msgEvt1)
-	s.HandleEvent(nil, msgEvt2)
-
-	if len(cs.Messages) != 2 {
-		t.Fatal("Length of messages not 4:", cs.Messages)
-	}
-
-	for i := 0; i < 150; i++ {
-		s.HandleEvent(nil, &discordgo.MessageCreate{
-			Message: createTestMessage(fmt.Sprint(i), "testchan", "HHeyyy"),
-		})
-	}
-
-	if len(cs.Messages) != 100 {
-		t.Fatal("Length of messages not 100:", len(cs.Messages))
-	}
-}
-
-func BenchmarkMessageCreate(b *testing.B) {
-	s := NewState()
-	s.MaxChannelMessages = 100
-
-	g := createTestGuild("testguild", "testchan")
-	s.GuildCreate(true, g)
-
-	idMap := genStringIdMap(b.N)
-
-	b.ResetTimer()
-	for i := 0; i < b.N; i++ {
-		msgEvt := &discordgo.MessageCreate{
-			Message: createTestMessage(idMap[i], "testchan", "Hello there buddy"),
-		}
-
-		s.HandleEvent(nil, msgEvt)
-	}
-}
-
-func BenchmarkMessageCreateParallel(b *testing.B) {
-	s := NewState()
-	s.MaxChannelMessages = 100
-
-	g := createTestGuild("testguild", "testchan")
-	s.GuildCreate(true, g)
-
-	idMap := genStringIdMap(b.N)
-
-	b.ResetTimer()
-
-	b.RunParallel(func(pb *testing.PB) {
-		i := 0
-		for pb.Next() {
-			msgEvt := &discordgo.MessageCreate{
-				Message: createTestMessage(idMap[i], "testchan", "Hello there buddy"),
-			}
-			s.HandleEvent(nil, msgEvt)
-			i++
-		}
-	})
-}
-
-func BenchmarkMessageCreateParallelMultiGuild100(b *testing.B) {
-	s := NewState()
-	s.MaxChannelMessages = 100
-
-	for i := 0; i < 100; i++ {
-		g := createTestGuild("g"+fmt.Sprint(i), fmt.Sprint(i))
-		s.GuildCreate(true, g)
-	}
-
-	idMap := genStringIdMap(b.N)
-
-	b.ResetTimer()
-
-	b.RunParallel(func(pb *testing.PB) {
-		i := 0
-		for pb.Next() {
-			msgEvt := &discordgo.MessageCreate{
-				Message: createTestMessage(idMap[i], idMap[i%100], "Hello there buddy"),
-			}
-			s.HandleEvent(nil, msgEvt)
-			i++
-		}
-	})
-}
-
-// func BenchmarkDGOStateMessageCreatePalellMultiGuild100(b *testing.B) {
-// 	s := discordgo.NewState()
-// 	s.MaxMessageCount = 100
-
-// 	for i := 0; i < 100; i++ {
-// 		g := &discordgo.Guild{
-// 			ID: fmt.Sprintf("g%d", i),
-// 			Channels: []*discordgo.Channel{
-// 				&discordgo.Channel{ID: fmt.Sprint(i), Name: fmt.Sprint(i)},
-// 			},
-// 		}
-// 		s.OnInterface(nil, &discordgo.GuildCreate{g})
-// 	}
-
-// 	idMap := genStringIdMap(b.N)
-
-// 	b.ResetTimer()
-
-// 	b.RunParallel(func(pb *testing.PB) {
-// 		i := 0
-// 		for pb.Next() {
-// 			msgEvt := &discordgo.MessageCreate{
-// 				Message: createTestMessage(idMap[i], idMap[i%100], "Hello there buddy"),
-// 			}
-// 			s.OnInterface(nil, msgEvt)
-// 			i++
-// 		}
-// 	})
-// }
->>>>>>> 6b2107c8
+// }