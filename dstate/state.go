--- conflicted
+++ resolved
@@ -60,28 +60,6 @@
 	}
 }
 
-<<<<<<< HEAD
-type MemberState struct {
-	Guild *GuildState
-
-	id int64
-
-	Member   *discordgo.Member
-	Presence *discordgo.Presence
-}
-
-// ID returns the id of the member, this is safe to use without any locking as id is immutable
-func (m *MemberState) ID() int64 {
-	return m.id
-}
-
-// StrID is the same as above, formatted as a string
-func (m *MemberState) StrID() string {
-	return discordgo.StrID(m.id)
-}
-
-=======
->>>>>>> e74dd98f
 // Guild returns a given guilds GuildState
 func (s *State) Guild(lock bool, id int64) *GuildState {
 	if lock {
